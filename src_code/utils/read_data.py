--- conflicted
+++ resolved
@@ -365,17 +365,10 @@
     # normalize spectrograms and raw data
     for idx, _ in enumerate(dataset):
         spectrogram = torch.abs(dataset_tmp.spectrograms[idx])
-<<<<<<< HEAD
         #raw = dataset_tmp.raw[idx]
         dataset_tmp.spectrograms[idx] = (spectrogram - min_spectr) / (max_spectr - min_spectr)
         #dataset_tmp.raw[idx] = (raw - min_raw) / (max_raw - min_raw)
         
-=======
-        raw = dataset_tmp.raw[idx]
-        dataset_tmp.spectrograms[idx] = (spectrogram - min_spectr) / (max_spectr - min_spectr)
-        dataset_tmp.raw[idx] = (raw - min_raw) / (max_raw - min_raw)
- 
->>>>>>> cda28ada
     train_idx, valid_idx, test_idx = torch.utils.data.random_split(
         range(len(dataset_tmp)), [train_size, valid_size, test_size]
     )
@@ -432,10 +425,7 @@
             logger.error(f"Spectrogram not found: {idx}")
             
         raw = torch.tensor(dataset.raw[idx]).float()
-<<<<<<< HEAD
         logger.info(f"Raw shape: {raw.shape}")
-=======
->>>>>>> cda28ada
         y = dataset.labels[idx]
         edge_index = dataset.edge_index[idx]
        
@@ -443,11 +433,7 @@
         
         # Create PyTorch Geometric Data object
         data_obj = Data(
-<<<<<<< HEAD
             x=raw, #x.view(x.shape[0], -1),  # [20,30,200] -> [20,6000]
-=======
-            x= raw, #x.view(x.shape[0], -1),  # [20,30,200] -> [20,6000]
->>>>>>> cda28ada
             raw=raw,  # Custom attribute for raw data
             y=y,
             edge_index=edge_index
